--- conflicted
+++ resolved
@@ -1,21 +1,8 @@
 roboticscape (0.2.1) unstable; urgency=low
 
-<<<<<<< HEAD
-    * Pinmux functions for BB Blue
-    * gpio and pwm exposed in roboticscape.h
-    * DSM radio fixed and robustified
-    * debug target for libroboticscape.so
-    * BB Wireless device tree
-    * project template in /usr/share/roboticscape
-    * calibration files moved to /var/lib/roboticscape
-    * startup log moved to /var/log/roboticscape
-    * PRU bins compile with pru-software-support-package
-
- -- James Strawson <james@strawsondesign.com>  Fri, 18 Nov 2016 02:56:00 +0000
-=======
     * add options for degrees, radians, and raw to test_imu
     * print tait bryan angles in test_dmp in untis of degrees
     * check kernel and debain version in install.sh
 
  -- James Strawson <james@strawsondesign.com>  Sun, 20 Nov 2016 21:11:00 +0000
->>>>>>> 4404cd6b
+
